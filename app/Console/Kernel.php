--- conflicted
+++ resolved
@@ -14,11 +14,8 @@
      * @var array
      */
     protected $commands = [
-<<<<<<< HEAD
         Commands\UpdateCachedTwitchUsers::class,
-=======
         Commands\ImportSubcountTokens::class,
->>>>>>> 1f6095c1
     ];
 
     /**
